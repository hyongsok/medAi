import torch
import torch.nn as nn
import torchvision
import torchvision.transforms as transforms
from torchvision import models
import configparser
import sys

if __name__ == '__main__':

    # Device configuration
    device = torch.device('cuda:0' if torch.cuda.is_available() else 'cpu')
    print(device)

    # Hyper parameters
    config = configparser.ConfigParser()
    if len(sys.argv) > 1:
        config.read(sys.argv[1])
    else:
        config.read('default.cfg')

    num_epochs = config['hyperparameter'].getint('epochs', 10)
    num_classes = config['hyperparameter'].getint('classes', 4)
    batch_size = config['hyperparameter'].getint('batch size', 10)
    learning_rate = config['hyperparameter'].getfloat('learning rate', 0.01)
    image_size = config['hyperparameter'].getint('image size', 299)

    print("Paremeters:\nEpochs:\t\t{num_epochs}\nBatch size:\t{batch_size}\nLearning rate:\t{learning_rate}".format(num_epochs=num_epochs, batch_size=batch_size, learning_rate=learning_rate))

    data_transform = transforms.Compose([
            transforms.Resize((image_size,image_size)),
            transforms.ToTensor(),
        ])

    train_dataset = torchvision.datasets.ImageFolder(root=config['files'].get('training path', './train'),
                                                    transform=data_transform)

    test_dataset = torchvision.datasets.ImageFolder(root=config['files'].get('test path', './test'),
                                                    transform=data_transform)

    # Data loader
    train_loader = torch.utils.data.DataLoader(dataset=train_dataset,
                                            batch_size=batch_size,
                                            shuffle=True)

    test_loader = torch.utils.data.DataLoader(dataset=test_dataset,
                                            batch_size=batch_size,
                                            shuffle=False)


    model_ft = models.inception_v3(pretrained=False, num_classes=num_classes, aux_logits=False)
    num_ftrs = model_ft.fc.in_features
    model_ft.fc = nn.Linear(num_ftrs, num_classes)
    model = model_ft.to(device)

    # Loss and optimizer
    criterion = nn.CrossEntropyLoss()
    optimizer = torch.optim.Adam(model.parameters(), lr=learning_rate)

    # Train the model
    total_step = len(train_loader)
    for epoch in range(num_epochs):
        for i, (images, labels) in enumerate(train_loader):
            images = images.to(device)
            labels = labels.to(device)

            # Forward pass
            outputs = model(images)
            loss = criterion(outputs, labels)

            # Backward and optimize
            optimizer.zero_grad()
            loss.backward()
            optimizer.step()

            if (i + 1) % 1 == 0:
                print('Epoch [{}/{}], Step [{}/{}], Loss: {:.4f}'
                    .format(epoch + 1, num_epochs, i + 1, total_step, loss.item()))

<<<<<<< HEAD
        if config['output'].getboolean('save during training', False) and ((epoch+1) % config['output'].getint('save every nth epoch', 10) == 0):
=======
        if config['output'].getboolean('save during training', false) and ((epoch+1) % config['output'].getint('save every nth epoch', 10) == 0):
>>>>>>> 02687188
            torch.save(model.state_dict(), 'model_after_epoch_{}.ckpt'.format(epoch))

    # Test the model
    model.eval()  # eval mode (batchnorm uses moving mean/variance instead of mini-batch mean/variance)
    with torch.no_grad():
        correct = 0
        total = 0
        confusion = torch.zeros((num_classes,num_classes), dtype=torch.float)

        for images, labels in test_loader:
            images = images.to(device)
            labels = labels.to(device)
            outputs = model(images)
            _, predicted = torch.max(outputs.data, 1)
            total += labels.size(0)
            correct += (predicted == labels).sum().item()
            for pred, lab in zip(predicted, labels):
                confusion[pred, lab] += 1            

        print('Test Accuracy of the model on the 10000 test images: {} %'.format(100 * correct / total))
        print('Confusion matrix:\n', (confusion))

    # Save the model checkpoint
    torch.save(model.state_dict(), 'model.ckpt')<|MERGE_RESOLUTION|>--- conflicted
+++ resolved
@@ -77,11 +77,7 @@
                 print('Epoch [{}/{}], Step [{}/{}], Loss: {:.4f}'
                     .format(epoch + 1, num_epochs, i + 1, total_step, loss.item()))
 
-<<<<<<< HEAD
-        if config['output'].getboolean('save during training', False) and ((epoch+1) % config['output'].getint('save every nth epoch', 10) == 0):
-=======
         if config['output'].getboolean('save during training', false) and ((epoch+1) % config['output'].getint('save every nth epoch', 10) == 0):
->>>>>>> 02687188
             torch.save(model.state_dict(), 'model_after_epoch_{}.ckpt'.format(epoch))
 
     # Test the model
